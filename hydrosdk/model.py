import datetime
import json
import logging
import os
import tarfile
import time
from enum import Enum
from typing import Optional

import sseclient
import yaml
from hydro_serving_grpc.contract import ModelContract
from hydro_serving_grpc.manager import ModelVersion, DockerImage as DockerImageProto
from requests_toolbelt.multipart.encoder import MultipartEncoder

from hydrosdk.contract import contract_from_dict_yaml, contract_to_dict, contract_from_dict
from hydrosdk.errors import InvalidYAMLFile
from hydrosdk.exceptions import MetricSpecException
from hydrosdk.image import DockerImage
from hydrosdk.monitoring import MetricSpec, MetricSpecConfig, MetricModel


def resolve_paths(path, payload):
    """
    Appends each element of payload to the path and makes {resolved_path: payload_element} dict

    :param path: absolute path
    :param payload: list of relative paths
    :return: dict with {resolved_path: payload_element}
    """
    return {os.path.normpath(os.path.join(path, v)): v for v in payload}


def read_yaml(path):
    """
    Deserializes LocalModel from yaml definition

    :param path:
    :raises InvalidYAMLFile: if passed yamls are invalid
    :return: LocalModel obj
    """
    logger = logging.getLogger('read_yaml')
    with open(path, 'r') as f:
        model_docs = [x for x in yaml.safe_load_all(f) if x.get("kind").lower() == "model"]
    if not model_docs:
        raise InvalidYAMLFile(path, "Couldn't find proper documents (kind: model)")
    if len(model_docs) > 1:
        logger.warning("Multiple YAML documents detected. Using the first one.")
        logger.debug(model_docs[0])
    model_doc = model_docs[0]
    name = model_doc.get('name')
    if not name:
        raise InvalidYAMLFile(path, "name is not defined")
    folder = os.path.dirname(path)
    original_payload = model_doc.get('payload')
    if not original_payload:
        raise InvalidYAMLFile(path, "payload is not defined")
    payload = resolve_paths(folder, original_payload)
    full_runtime = model_doc.get('runtime')
    if not full_runtime:
        raise InvalidYAMLFile(path, "runtime is not defined")
    split = full_runtime.split(":")
    runtime = DockerImage(
        name=split[0],
        tag=split[1],
        sha256=None
    )
    contract = model_doc.get('contract')
    if contract:
        protocontract = contract_from_dict_yaml(contract)
    else:
        protocontract = None

    model = LocalModel(
        name=name,
        contract=protocontract,
        runtime=runtime,
        payload=payload,
        path=path,
        install_command=model_doc.get('install-command'),
        training_data=model_doc.get('training-data'),
        metadata=model_doc.get('metadata')
    )
    return model


def parse_model_from_json_dict(cluster, json_dict):
    """
    Parses json dict which could contain ExternalModel or Model
    :param cluster:
    :param json_dict:
    :return:
    """

    # assumption that a model is internal by default.
    # Externals are obligated to have "isExternal": true
    # if status is not in dict, then it's external
    # internal otherwise
    is_external = json_dict.get("isExternal", "status" not in json_dict)
    if is_external:
        return ExternalModel.ext_model_json_to_ext_model(json_dict)
    else:
        return Model.from_json(cluster, json_dict)


class Metricable:
    """
    Every model can be monitored with a set of metrics (https://hydrosphere.io/serving-docs/latest/overview/concepts.html#metrics)
    """

    def __init__(self):
        self.metrics: [Metricable] = []

    def as_metric(self, threshold: int, comparator: MetricSpec) -> MetricModel:
        """
        Turns model into Metric Model

        :param threshold:
        :param comparator:
        :return: MetricModel
        """

        return MetricModel(model=self, threshold=threshold, comparator=comparator)

    def with_metrics(self, metrics: list):
        """
        Adds metrics to the model

        :param metrics: list of metrics
        :return: self Metricable
        """

        self.metrics = metrics
        return self


class LocalModel(Metricable):
    """
    Local Model
    A model is a machine learning model or a processing function that consumes provided inputs
    and produces predictions or transformations

    https://hydrosphere.io/serving-docs/latest/overview/concepts.html#models
    """

    @staticmethod
    def create(path, name, runtime, contract=None, install_command=None):
        """
        Validates contract
        :param path:
        :param name:
        :param runtime:
        :param contract:
        :param install_command:
        :return: None
        """
        if contract:
            contract.validate()
        else:
            pass  # infer the contract
        pass

    @staticmethod
    def model_json_to_upload_response(cluster, model_json):
        """
        Deserialize model json into UploadResponse object

        :param cluster:
        :param model_json:
        :return: UploadResponse obj
        """
        model = Model.from_json(cluster, model_json)
        return UploadResponse(model=model)

    @staticmethod
    def from_file(path):
        """
        Reads model definition from .yaml file or serving.py
        :param path:
        :raises ValueError: If not yaml or py
        :return: LocalModel obj
        """
        ext = os.path.splitext(path)[1]
        if ext in ['.yml', '.yaml']:
            return read_yaml(path)
        elif ext == '.py':
            raise NotImplementedError(".py file parsing is not supported yet")
        else:
            raise ValueError("Unsupported file extension: {}".format(ext))

<<<<<<< HEAD
    def __init__(self, name, runtime, payload, contract=None, path=None, metadata=None, install_command=None, training_data=None):
=======
    def __init__(self, name, contract, runtime, payload, path=None, metadata=None, install_command=None,
                 training_data=None):
>>>>>>> e78d783c
        super().__init__()

        if not isinstance(name, str):
            raise TypeError("name is not a string")
        self.name = name
        if not isinstance(runtime, DockerImage):
            raise TypeError("runtime is not a DockerImage")
        self.runtime = runtime
        if contract:
            if not isinstance(contract, ModelContract):
                raise TypeError("contract is not a ModelContract")

            # TODO: move out contract validation
            # HYD-171
            if not contract.HasField("predict"):
                raise ValueError("Creating model without contract.predict is not allowed")
            if not contract.predict.signature_name:
                raise ValueError("Creating model without contract.predict.signature_name is not allowed")
            for model_field in contract.predict.inputs:
                if model_field.dtype == 0:
                    raise ValueError("Creating model with invalid dtype in contract-input is not allowed")
            for model_field in contract.predict.outputs:
                if model_field.dtype == 0:
                    raise ValueError("Creating model with invalid dtype in contract-output is not allowed")

        self.contract = contract

        if isinstance(payload, list):
            self.payload = resolve_paths(path=path, payload=payload)
            self.path = path
        if isinstance(payload, dict):
            self.payload = payload

        if metadata:
            if not isinstance(metadata, dict):
                raise TypeError("metadata is not a dict")

            for key, value in metadata.items():
                if not isinstance(key, str):
                    raise TypeError(str(key) + " key from metadata is not a string")
                if not isinstance(value, str):
                    raise TypeError(str(value) + " value from metadata is not a string")

        self.metadata = metadata

        if install_command and not isinstance(install_command, str):
            raise TypeError("install-command should be a string")
        self.install_command = install_command

        if training_data and not isinstance(training_data, str):
            raise TypeError("training-data should be a string")
        self.training_data = training_data

    def __repr__(self):
        return "LocalModel {}".format(self.name)

    def __upload(self, cluster):
        """
        Direct implementation of uploading one model to the server. For internal usage

        :param cluster: active cluster
        :raises ValueError: If server returned not 200
        :return: UploadResponse obj
        """
        logger = logging.getLogger("ModelDeploy")
        now_time = datetime.datetime.now()
        hs_folder = ".hs"
        os.makedirs(hs_folder, exist_ok=True)
        tarballname = "{}-{}".format(self.name, now_time)
        tarpath = os.path.join(hs_folder, tarballname)
        logger.debug("Creating payload tarball {} for {} model".format(tarpath, self.name))
        with tarfile.open(tarpath, "w:gz") as tar:
            for source, target in self.payload.items():
                logger.debug("Archiving %s as %s", source, target)
                tar.add(source, arcname=target)
        # TODO upload it to the manager

        meta = {
            "name": self.name,
            "runtime": {"name": self.runtime.name,
                        "tag": self.runtime.tag,
                        "sha256": self.runtime.sha256},
            "contract": contract_to_dict(self.contract),
            "installCommand": self.install_command,
            "metadata": self.metadata
        }

        encoder = MultipartEncoder(
            fields={
                "payload": ("filename", open(tarpath, "rb")),
                "metadata": json.dumps(meta)
            }
        )
        result = cluster.request("POST", "/api/v2/model/upload",
                                 data=encoder,
                                 headers={'Content-Type': encoder.content_type})
        if result.ok:
            json_res = result.json()
            return LocalModel.model_json_to_upload_response(cluster=cluster, model_json=json_res)
        else:
            raise ValueError("Error during model upload. {}".format(result.text))

    def upload(self, cluster) -> dict:
        """
        Uploads Local Model
        :param cluster: active cluster
        :raises MetricSpecException: If model not uploaded yet
        :return: {model_obj: upload_resp}
        """
        root_model_upload_response = self.__upload(cluster)
        models_dict = {self: root_model_upload_response}
        if self.metrics:
            for metric in self.metrics:
                upload_response = metric.model.__upload(cluster)

                msc = MetricSpecConfig(model_version_id=upload_response.model.id,
                                       threshold=metric.threshold,
                                       threshold_op=metric.comparator)
                ms_created = False

                while not ms_created:
                    try:
                        ms = MetricSpec.create(cluster=upload_response.model.cluster,
                                               name=upload_response.model.name,
                                               model_version_id=root_model_upload_response.model.id,
                                               config=msc)
                        ms_created = True
                    except MetricSpecException:
                        time.sleep(1)
                models_dict[metric] = upload_response

        return models_dict


class ModelStatus(Enum):
    """
    Model building statuses
    """
    Assembling = "Assembling"
    Released = "Released"
    Failed = "Failed"


class Model(Metricable):
    """
    Model (A model is a machine learning model or a processing function that consumes provided inputs
    and produces predictions or transformations
    https://hydrosphere.io/serving-docs/latest/overview/concepts.html#models)
    """
    BASE_URL = "/api/v2/model"

    @staticmethod
    def find(cluster, name, version):
        """
        Finds a model on server by name and model version

        :param cluster: active cluster
        :param name: model name
        :param version: model version
        :raises Exception: if server returned not 200
        :return: Model obj
        """
        resp = cluster.request("GET", Model.BASE_URL + "/version/{}/{}".format(name, version))

        if resp.ok:
            model_json = resp.json()
            return parse_model_from_json_dict(cluster, model_json)

        else:
            raise Exception(
                f"Failed to find Model for name={name}, version={version} . {resp.status_code} {resp.text}")

    @staticmethod
    def find_by_id(cluster, model_id):
        """
        Finds a model on server by id

        :param cluster: active cluster
        :param model_id: model id
        :raises Exception: if server returned not 200
        :return: Model obj
        """

        resp = cluster.request("GET", Model.BASE_URL + "/version")

        if resp.ok:
            for model_json in resp.json():
                if model_json['id'] == model_id:
                    return parse_model_from_json_dict(cluster, model_json)

        raise Exception(
            f"Failed to find_by_id Model for model_id={model_id}. {resp.status_code} {resp.text}")

    @staticmethod
    def from_json(cluster, model_json):
        """
        Internal method used for deserealization of a Model from json object
        :param cluster:
        :param model_json: a dictionary
        :return: A Model instance
        """

        model_id = model_json["id"]
        model_name = model_json["model"]["name"]
        model_version = model_json["modelVersion"]
        model_contract = contract_from_dict(model_json["modelContract"])

        # external model deserialization handling
        # TODO: get its own endpoint for external model
        if not model_json.get("runtime"):
            model_json["runtime"] = {}

        model_runtime = DockerImage(model_json["runtime"].get("name"), model_json["runtime"].get("tag"),
                                    model_json["runtime"].get("sha256"))
        model_image = model_json.get("image")
        model_cluster = cluster

        status = ModelStatus[model_json['status']]
        metadata = model_json['metadata']

        return Model(
            id=model_id,
            name=model_name,
            version=model_version,
            contract=model_contract,
            runtime=model_runtime,
            image=model_image,
            cluster=model_cluster,
            status=status,
            metadata=metadata,
        )

    @staticmethod
    def delete_by_id(cluster, model_id):
        """
        Deletes model by id
        :param cluster: active cluster
        :param model_id: model id
        :return: if 200, json. Otherwise None
        """
        res = cluster.request("DELETE", Model.BASE_URL + "/{}".format(model_id))
        if res.ok:
            return res.json()
        return None

    @staticmethod
    def list_models(cluster) -> list:
        """
        List all models on server

        :param cluster: active cluster
        :return: list of extModel and Model
        """
        resp = cluster.request("GET", Model.BASE_URL + "/version")

        if resp.ok:
            model_versions_json = resp.json()

            models = []

            for model_version_json in model_versions_json:
                model = parse_model_from_json_dict(cluster, model_version_json)
                models.append(model)
            return models

        raise Exception(
            f"Failed to list model versions. {resp.status_code} {resp.text}")

    def to_proto(self):
        """
        Turns Model to Model version

        :return: model version obj
        """
        return ModelVersion(
            _id=self.id,
            name=self.name,
            version=self.version,
            contract=self.contract,
            runtime=self.runtime,
            image=DockerImageProto(name=self.image.name, tag=self.image.tag),
            image_sha=self.image.sha256
        )

    def __init__(self, id, name, version, contract, runtime, image, cluster, status, metadata=None,
                 install_command=None):
        super().__init__()

        self.name = name
        self.runtime = runtime
        self.contract = contract
        self.cluster = cluster
        self.id = id
        self.version = version
        self.image = image

        self.status = status

        self.metadata = metadata
        self.install_command = install_command

    def __repr__(self):
        return "Model {}:{}".format(self.name, self.version)


class ExternalModel:
    """
    External models running outside of the Hydrosphere platform

    https://hydrosphere.io/serving-docs/latest/how-to/monitoring-external-models.html
    """
    BASE_URL = "/api/v2/externalmodel"

    @staticmethod
    def ext_model_json_to_ext_model(ext_model_json: dict):
        """
        Deserializes external model json to external model

        :param ext_model_json: external model json
        :return: external model obj
        """
        return ExternalModel(name=ext_model_json["model"]["name"],
                             id_=ext_model_json["model"]["id"],
                             contract=contract_from_dict(ext_model_json["modelContract"]),
                             metadata=ext_model_json.get("metadata"), version=ext_model_json["modelVersion"])

    @staticmethod
    def create(cluster, name: str, contract: ModelContract, metadata: Optional[dict] = None):
        """
        Creates external model on the server

        :param cluster: active cluster
        :param name: name of ext model
        :param contract:
        :param metadata:
        :raises Exception: If server returned not 200
        :return: external model
        """
        ext_model = {
            "name": name,
            "contract": contract_to_dict(contract),
            "metadata": metadata
        }

        resp = cluster.request(method="POST", url=ExternalModel.BASE_URL, json=ext_model)
        if resp.ok:
            resp_json = resp.json()
            return ExternalModel.ext_model_json_to_ext_model(resp_json)
        raise Exception(
            f"Failed to create external model. External model = {ext_model}. {resp.status_code} {resp.text}")

    # TODO: return ExternalModel rather than Model
    @staticmethod
    def find_by_name(cluster, name, version):
        """
        Finds ext model on server by name and version

        :param cluster: active cluster
        :param name:
        :param version:
        :return: Model
        """
        found_model = Model.find(cluster=cluster, name=name, version=version)
        return found_model

    @staticmethod
    def delete_by_id(cluster, model_id):
        """
        Deletes external model by model id

        :param cluster: active cluster
        :param model_id:
        :return: None
        """
        Model.delete_by_id(cluster=cluster, model_id=model_id)

    def __init__(self, name, id_, contract, version, metadata):
        self.name = name
        self.contract = contract
        self.version = version
        self.metadata = metadata
        self.id_ = id_


class UploadResponse:
    """
    Class that wraps assembly status and logs logic.

    Check the status of the assembly using `get_status()`
    Check the build logs using `logs()`
    """

    def __init__(self, model):
        self.cluster = model.cluster
        self.model = model

    def logs(self):
        """
        Sends request, saves and returns logs iterator
        :return: log iterator
        """
        url = "/api/v2/model/version/{}/logs".format(self.model.id)
        logs_response = self.model.cluster.request("GET", url, stream=True)
        return sseclient.SSEClient(logs_response).events()

    def poll_model(self) -> None:
        """
        Checks last log record and sets upload status
        :raises StopIteration: If something went wrong with iteration over logs
        :return: None
        """
        self.model = Model.find(self.cluster, self.model.name, self.model.version)

    def get_status(self):
        """
        Gets current status of upload

        :return: status
        """
        self.poll_model()
        return self.model.status

    def not_ok(self) -> bool:
        """
        Checks current status and returns if it is not ok
        :return: if not uploaded
        """
        return self.get_status() == ModelStatus.Failed

    def ok(self) -> bool:
        """
        Checks current status and returns if it is ok
        :return: if uploaded
        """
        return self.get_status() == ModelStatus.Released

    def building(self) -> bool:
        """
        Checks current status and returns if it is building
        :return: if building
        """
        return self.get_status() == ModelStatus.Assembling<|MERGE_RESOLUTION|>--- conflicted
+++ resolved
@@ -188,12 +188,7 @@
         else:
             raise ValueError("Unsupported file extension: {}".format(ext))
 
-<<<<<<< HEAD
     def __init__(self, name, runtime, payload, contract=None, path=None, metadata=None, install_command=None, training_data=None):
-=======
-    def __init__(self, name, contract, runtime, payload, path=None, metadata=None, install_command=None,
-                 training_data=None):
->>>>>>> e78d783c
         super().__init__()
 
         if not isinstance(name, str):
