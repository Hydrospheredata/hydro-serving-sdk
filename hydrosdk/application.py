from collections import namedtuple
from enum import Enum
from typing import List

from hydrosdk.predictor import PredictableApplication

ApplicationDef = namedtuple('ApplicationDef', ('name', 'executionGraph', 'kafkaStreaming'))


def streaming_params(in_topic, out_topic):
    """
    Deserializes topics into StreamingParams

    :param in_topic: input topic
    :param out_topic: output topic
    :return: StreamingParams
    """
    return {
        'sourceTopic': in_topic,
        'destinationTopic': out_topic
    }


<<<<<<< HEAD
class Application(PredictableApplication):
=======
class ApplicationStatus(Enum):
    FAILED = 0
    ASSEMBLING = 1
    READY = 2


class Application:
>>>>>>> 37341dff
    """
    An application is a publicly available endpoint to reach your models (https://hydrosphere.io/serving-docs/latest/overview/concepts.html#applications)
    """
    def __init__(self, name, execution_graph, kafka_streaming, metadata, status):
        self.name = name
        self.execution_graph = execution_graph
        self.kafka_streaming = kafka_streaming
        self.metadata = metadata
        self.status = status

    @staticmethod
    def app_json_to_app_obj(application_json):
        """
        Deserializes json into Application

        :param application_json: input json with application object fields
        :return Application : application object
        """
        app_name = application_json.get("name")
        app_execution_graph = application_json.get("executionGraph")
        app_kafka_streaming = application_json.get("kafkaStreaming")
        app_metadata = application_json.get("metadata")
        app_status = ApplicationStatus[application_json.get("status").upper()]
        app = Application(name=app_name, execution_graph=app_execution_graph,
                          kafka_streaming=app_kafka_streaming, metadata=app_metadata, status=app_status)
        return app

    @staticmethod
    def list_all(cluster):
        """
        Lists all available applications from server

        :param cluster: active cluster
        :raises Exception: If response from server is not 200
        :return: deserialized list of application objects
        """
        resp = cluster.request("GET", "/api/v2/application")
        if resp.ok:
            resp_json = resp.json()
            applications = [Application.app_json_to_app_obj(app_json) for app_json in resp_json]
            return applications

        raise Exception(
            f"Failed to list all models. {resp.status_code} {resp.text}")

    @staticmethod
    def find_by_name(cluster, app_name):
        """
        By the *app_name* searches for the Application

        :param cluster: active cluster
        :raises Exception: If response from server is not 200
        :return: deserialized Application object
        """
        resp = cluster.request("GET", "/api/v2/application/{}".format(app_name))
        if resp.ok:
            resp_json = resp.json()
            app = Application.app_json_to_app_obj(resp_json)
            return app

        raise Exception(
            f"Failed to find by name. Name = {app_name}. {resp.status_code} {resp.text}")

    @staticmethod
    def delete(cluster, app_name):
        """
        By the *app_name* deletes Application

        :param cluster: active cluster
        :raises Exception: If response from server is not 200
        :return: response from the server
        """
        resp = cluster.request("DELETE", "/api/v2/application/{}".format(app_name))
        if resp.ok:
            return resp.json()

        raise Exception(
            f"Failed to delete application. Name = {app_name}. {resp.status_code} {resp.text}")

    @staticmethod
    def create(cluster, application: dict):
        """
        By the *app_name* searches for the Application

        :param cluster: active cluster
        :param application: dict with necessary to create application fields
        :raises Exception: If response from server is not 200
        :return: deserialized Application object
        """
        resp = cluster.request(method="POST", url="/api/v2/application", json=application)
        if resp.ok:
            resp_json = resp.json()
            app = Application.app_json_to_app_obj(resp_json)
            return app

        raise Exception(
            f"Failed to create application. Application = {application}. {resp.status_code} {resp.text}")

    @staticmethod
    def parse_streaming_params(in_list: List[dict]) -> list:
        """
        Deserializes from input list StreamingParams

        :param in_list: input list of dicts
        :return: list ofr StreamingParams
        """
        params = []
        for item in in_list:
            params.append(streaming_params(item["in-topic"], item["out-topic"]))
        return params

    @staticmethod
    def parse_singular_app(in_dict):
        """
        Part of parse_application method, parses singular

        :param in_dict: singular def
        :return: stages with model variants
        """
        return {
            "stages": [
                {
                    "modelVariants": [Application.parse_singular(in_dict)]
                }
            ]
        }

    @staticmethod
    def parse_singular(in_dict):
        """
        Part of parse_application method, parses singular pipeline stage

        :param in_dict: pipieline stage
        :return: model version id and weight
        """
        return {
            'modelVersionId': in_dict['model'],
            'weight': 100
        }

    @staticmethod
    def parse_model_variant_list(in_list) -> list:
        """
        Part of parse_application method, parses list of model variants

        :param in_list: dict with list model variants
        :return: list of services
        """
        services = [
            Application.parse_model_variant(x)
            for x in in_list
        ]
        return services

    @staticmethod
    def parse_model_variant(in_dict):
        """
        Part of parse_application method, parses model variant

        :param in_dict: dict with model variant
        :return: dict with model version and weight
        """
        return {
            'modelVersion': in_dict['model'],
            'weight': in_dict['weight']
        }

    @staticmethod
    def parse_pipeline_stage(stage_dict):
        """
        Part of parse_application method, parses pipeline stages

        :param stage_dict: dict with list of pipeline stages
        :return: dict with list of model variants
        """
        if len(stage_dict) == 1:
            parsed_variants = [Application.parse_singular(stage_dict[0])]
        else:
            parsed_variants = Application.parse_model_variant_list(stage_dict)
        return {"modelVariants": parsed_variants}

    @staticmethod
    def parse_pipeline(in_list):
        """
        Part of parse_application method, parses pipeline

        :param in_list: input list with info about pipeline
        :return: dict with list of pipeline stages
        """
        pipeline_stages = []
        for i, stage in enumerate(in_list):
            pipeline_stages.append(Application.parse_pipeline_stage(stage))
        return {'stages': pipeline_stages}

    @staticmethod
    def parse_application(in_dict):
        """
        Deserializes received from yaml file dict into Application Definition

        :param in_dict: received from yaml file dict
        :raises ValueError: If wrong definitions are provided
        :return: Application Definition
        """
        singular_def = in_dict.get("singular")
        pipeline_def = in_dict.get("pipeline")

        streaming_def = in_dict.get('streaming')
        if streaming_def:
            streaming_def = Application.parse_streaming_params(streaming_def)

        if singular_def and pipeline_def:
            raise ValueError("Both singular and pipeline definitions are provided")

        if singular_def:
            executionGraph = Application.parse_singular_app(singular_def)
        elif pipeline_def:
            executionGraph = Application.parse_pipeline(pipeline_def)
        else:
            raise ValueError("Neither model nor graph are defined")

        return ApplicationDef(
            name=in_dict['name'],
            executionGraph=executionGraph,
            kafkaStreaming=streaming_def
        )<|MERGE_RESOLUTION|>--- conflicted
+++ resolved
@@ -21,17 +21,13 @@
     }
 
 
-<<<<<<< HEAD
-class Application(PredictableApplication):
-=======
 class ApplicationStatus(Enum):
     FAILED = 0
     ASSEMBLING = 1
     READY = 2
 
 
-class Application:
->>>>>>> 37341dff
+class Application(PredictableApplication):
     """
     An application is a publicly available endpoint to reach your models (https://hydrosphere.io/serving-docs/latest/overview/concepts.html#applications)
     """
