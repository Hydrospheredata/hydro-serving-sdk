import time

import pytest
from hydro_serving_grpc.contract import ModelContract

from hydrosdk.exceptions import ServableException
<<<<<<< HEAD
from hydrosdk.servable import Servable
from tests.test_model import get_cluster, get_local_model, get_signature


def create_test_servable():
    http_cluster = get_cluster()

    signature = get_signature()
    contract = ModelContract(predict=signature)

    model = get_local_model(contract=contract)

    upload_resp = model.upload(http_cluster)

    # wait for model to upload
    time.sleep(10)

    created_servable = Servable.create(model_name=upload_resp[model].model.name,
                                       model_version=upload_resp[model].model.version, cluster=http_cluster)

    return created_servable
=======
from hydrosdk.servable import Servable, ServableStatus
from tests.test_model import get_cluster, get_local_model
>>>>>>> e03c86bf


def test_servable_list_all():
    cluster = get_cluster()
    model = get_local_model()
    upload_resp = model.upload(cluster)

    time.sleep(3)
    Servable.create(model_name=upload_resp[model].model.name,
                    model_version=upload_resp[model].model.version, cluster=cluster)

    assert Servable.list(cluster=cluster)


def test_servable_find_by_name():
    pass


def test_servable_list_for_modelversion():
    pass


def test_servable_delete():
    cluster = get_cluster()
    model = get_local_model()
    ur = model.upload(cluster)

    time.sleep(3)
    created_servable = Servable.create(model_name=ur[model].model.name,
                                       model_version=ur[model].model.version, cluster=cluster,
                                       metadata={"additionalProp1": "prop"})
    time.sleep(1)

    deleted_servable = Servable.delete(cluster, created_servable.name)

    time.sleep(3)

    with pytest.raises(ServableException):
        found_servable = Servable.get(cluster, created_servable.name)


def test_servable_create():
    cluster = get_cluster()
    model = get_local_model()
    upload_resp = model.upload(cluster)

    time.sleep(3)
    created_servable = Servable.create(model_name=upload_resp[model].model.name,
                                       model_version=upload_resp[model].model.version, cluster=cluster)
    found_servable = Servable.get(cluster, created_servable.name)

    assert found_servable


def test_servable_status():
    cluster = get_cluster()
    model = get_local_model()
    upload_resp = model.upload(cluster)

    time.sleep(3)
    created_servable = Servable.create(model_name=upload_resp[model].model.name,
                                       model_version=upload_resp[model].model.version, cluster=cluster)

    assert created_servable.status == ServableStatus.STARTING

    time.sleep(10)
    found_servable = Servable.get(cluster, created_servable.name)

    assert found_servable.status == ServableStatus.SERVING<|MERGE_RESOLUTION|>--- conflicted
+++ resolved
@@ -4,9 +4,9 @@
 from hydro_serving_grpc.contract import ModelContract
 
 from hydrosdk.exceptions import ServableException
-<<<<<<< HEAD
-from hydrosdk.servable import Servable
-from tests.test_model import get_cluster, get_local_model, get_signature
+from hydrosdk.servable import Servable, ServableStatus
+from tests.test_model import get_cluster, get_local_model
+from tests.test_model import get_signature
 
 
 def create_test_servable():
@@ -26,10 +26,6 @@
                                        model_version=upload_resp[model].model.version, cluster=http_cluster)
 
     return created_servable
-=======
-from hydrosdk.servable import Servable, ServableStatus
-from tests.test_model import get_cluster, get_local_model
->>>>>>> e03c86bf
 
 
 def test_servable_list_all():
