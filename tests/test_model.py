--- conflicted
+++ resolved
@@ -20,15 +20,10 @@
     return Cluster(http_address=http_address, grpc_address=grpc_address)
 
 
-<<<<<<< HEAD
-def create_test_contract():
-    return ModelContract(predict=create_test_signature())
-=======
-def get_contract(signature=None):
+def create_test_contract(signature=None):
     if not signature:
-        signature = get_signature()
+        signature = create_test_signature()
     return ModelContract(predict=signature)
->>>>>>> 37341dff
 
 
 def create_test_local_model(name="upload-model-test", contract=None, payload=None, path=None):
@@ -201,34 +196,34 @@
     signature = ModelSignature(signature_name="test", inputs=[ModelField(name="test", shape=TensorShapeProto())],
                                outputs=[ModelField(name="test", dtype=DataType.Name(2), shape=TensorShapeProto())])
 
-    contract = get_contract(signature=signature)
+    contract = create_test_contract(signature=signature)
 
     with pytest.raises(ValueError, match=r"Creating model with invalid dtype in contract-input.*"):
-        get_local_model(contract=contract)
+        create_test_local_model(contract=contract)
 
 
 def test_ModelField_dt_invalid_output():
     signature = ModelSignature(signature_name="test", inputs=[ModelField(name="test", dtype=DataType.Name(2), shape=TensorShapeProto())],
                                outputs=[ModelField(name="test", shape=TensorShapeProto())])
 
-    contract = get_contract(signature=signature)
+    contract = create_test_contract(signature=signature)
 
     with pytest.raises(ValueError, match=r"Creating model with invalid dtype in contract-output.*"):
-        get_local_model(contract=contract)
+        create_test_local_model(contract=contract)
 
 def test_ModelField_contract_predict_None():
     contract = ModelContract(predict=None)
     with pytest.raises(ValueError, match=r"Creating model without contract.predict is not allowed.*"):
-        get_local_model(contract=contract)
+        create_test_local_model(contract=contract)
 
 def test_ModelField_contact_signatue_name_none():
     signature = ModelSignature(inputs=[ModelField(name="test", dtype=DataType.Name(2), shape=TensorShapeProto())],
                                outputs=[ModelField(name="test", dtype=DataType.Name(2), shape=TensorShapeProto())])
 
-    contract = get_contract(signature=signature)
+    contract = create_test_contract(signature=signature)
 
     with pytest.raises(ValueError, match=r"Creating model without contract.predict.signature_name is not allowed.*"):
-        get_local_model(contract=contract)
+        create_test_local_model(contract=contract)
 
 
 def test_model_delete_by_id():
@@ -300,7 +295,7 @@
 
 
 @pytest.mark.parametrize('input', MODEL_JSONS)
-@pytest.mark.parametrize('cluster', [Cluster(CLUSTER_ENDPOINT)])
+@pytest.mark.parametrize('cluster', [Cluster(HTTP_CLUSTER_ENDPOINT)])
 def test_model_json_parser(cluster, input):
     result = parse_model_from_json_dict(cluster, input)
     assert result